/*
 * Copyright 2022 The Android Open Source Project
 *
 * Licensed under the Apache License, Version 2.0 (the "License");
 * you may not use this file except in compliance with the License.
 * You may obtain a copy of the License at
 *
 *      http://www.apache.org/licenses/LICENSE-2.0
 *
 * Unless required by applicable law or agreed to in writing, software
 * distributed under the License is distributed on an "AS IS" BASIS,
 * WITHOUT WARRANTIES OR CONDITIONS OF ANY KIND, either express or implied.
 * See the License for the specific language governing permissions and
 * limitations under the License.
 */

#ifndef ANDROID_HWC_CLIENTFRAMECOMPOSER_H
#define ANDROID_HWC_CLIENTFRAMECOMPOSER_H

#include "Common.h"
#include "Display.h"
#include "DrmClient.h"
#include "FrameComposer.h"
#include "Gralloc.h"
#include "Layer.h"

namespace aidl::android::hardware::graphics::composer3::impl {

// A frame composer which always fallsback to client composition
// (a.k.a make SurfaceFlinger do the composition).
class ClientFrameComposer : public FrameComposer {
 public:
  ClientFrameComposer() = default;

  ClientFrameComposer(const ClientFrameComposer&) = delete;
  ClientFrameComposer& operator=(const ClientFrameComposer&) = delete;

  ClientFrameComposer(ClientFrameComposer&&) = delete;
  ClientFrameComposer& operator=(ClientFrameComposer&&) = delete;

  HWC3::Error init() override;

  HWC3::Error registerOnHotplugCallback(const HotplugCallback& cb) override;

  HWC3::Error unregisterOnHotplugCallback() override;

  HWC3::Error onDisplayCreate(Display* display) override;

  HWC3::Error onDisplayDestroy(Display* display) override;

  HWC3::Error onDisplayClientTargetSet(Display* display) override;

  HWC3::Error onActiveConfigChange(Display* display) override;

  // Determines if this composer can compose the given layers on the given
  // display and requests changes for layers that can't not be composed.
  HWC3::Error validateDisplay(Display* display,
                              DisplayChanges* outChanges) override;

  // Performs the actual composition of layers and presents the composed result
  // to the display.
  HWC3::Error presentDisplay(
      Display* display, ::android::base::unique_fd* outDisplayFence,
      std::unordered_map<int64_t, ::android::base::unique_fd>* outLayerFences)
      override;

<<<<<<< HEAD
  const DrmPresenter* getDrmPresenter() const override {
    return &mDrmPresenter;
=======
  const DrmClient* getDrmPresenter() const override {
    return &mDrmClient;
>>>>>>> a93a7e14
  }

 private:
  struct DisplayInfo {
    std::shared_ptr<DrmBuffer> clientTargetDrmBuffer;
  };

  std::unordered_map<int64_t, DisplayInfo> mDisplayInfos;

  DrmClient mDrmClient;
};

}  // namespace aidl::android::hardware::graphics::composer3::impl

#endif<|MERGE_RESOLUTION|>--- conflicted
+++ resolved
@@ -64,13 +64,8 @@
       std::unordered_map<int64_t, ::android::base::unique_fd>* outLayerFences)
       override;
 
-<<<<<<< HEAD
-  const DrmPresenter* getDrmPresenter() const override {
-    return &mDrmPresenter;
-=======
   const DrmClient* getDrmPresenter() const override {
     return &mDrmClient;
->>>>>>> a93a7e14
   }
 
  private:
