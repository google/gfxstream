--- conflicted
+++ resolved
@@ -22,11 +22,7 @@
 
 #include "Common.h"
 #include "DisplayConfig.h"
-<<<<<<< HEAD
-#include "DrmPresenter.h"
-=======
 #include "DrmClient.h"
->>>>>>> a93a7e14
 
 namespace aidl::android::hardware::graphics::composer3::impl {
 
@@ -37,11 +33,7 @@
   std::vector<DisplayConfig> configs;
 };
 
-<<<<<<< HEAD
-HWC3::Error findDisplays(const DrmPresenter* drm,
-=======
 HWC3::Error findDisplays(const DrmClient* drm,
->>>>>>> a93a7e14
                          std::vector<DisplayMultiConfigs>* outDisplays);
 
 }  // namespace aidl::android::hardware::graphics::composer3::impl
