--- conflicted
+++ resolved
@@ -238,15 +238,12 @@
     clearObjectMap(m_buffers);
     clearObjectMap(m_programs);
     clearObjectMap(m_shaders);
-<<<<<<< HEAD
-=======
 }
 
 bool GLSharedGroup::isObject(GLuint obj)
 {
     android::AutoMutex _lock(m_lock);
     return ((m_shaders.valueFor(obj)!=NULL) || (m_programs.valueFor(obj)!=NULL));
->>>>>>> 26fb3f70
 }
 
 BufferData * GLSharedGroup::getBufferData(GLuint bufferId)
